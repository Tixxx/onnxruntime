--- conflicted
+++ resolved
@@ -33,17 +33,6 @@
       arguments: '--config $(BuildConfig) --build_dir $(Build.BinariesDirectory) --skip_submodule_sync --build_shared_lib --update --cmake_generator "Visual Studio 16 2019" --build_wheel --use_automl --use_dnnl --use_openmp --build_shared_lib --enable_onnx_tests --build_java'
       workingDirectory: '$(Build.BinariesDirectory)'
 
-<<<<<<< HEAD
-  # - task: BatchScript@1
-  #   displayName: 'Add PATH to build directory'
-  #   inputs:
-  #     filename: '$(Build.SourcesDirectory)\tools\ci_build\github\windows\set_path_to_build_dir.bat'
-  #     arguments: '$(Build.BinariesDirectory)\$(BuildConfig)\$(BuildConfig)'
-  #     modifyEnvironment: true
-  #     workingFolder: '$(Build.BinariesDirectory)'
-
-=======
->>>>>>> 41fc820f
   - task: VSBuild@1
     displayName: 'Build'
     inputs:
@@ -82,7 +71,6 @@
     displayName: 'setup env'
     inputs:
       filename: '$(Build.SourcesDirectory)\tools\ci_build\github\windows\$(EnvSetupScript)'
-#      arguments: '$(Build.BinariesDirectory)\$(BuildConfig)\$(BuildConfig)'
       modifyEnvironment: true
       workingFolder: '$(Build.BinariesDirectory)'
 
@@ -124,11 +112,7 @@
      set /p WHEEL_FILENAME=<wheel_filename_file
      del wheel_filename_file
      python.exe -m pip install -q --upgrade %WHEEL_FILENAME%
-<<<<<<< HEAD
-     set PATH=%PATH%;$(Build.BinariesDirectory)\$(BuildConfig)\$(BuildConfig)
-=======
      set PATH=%PATH%;$(Build.BinariesDirectory)\$(BuildConfig)\$(BuildConfig)   
->>>>>>> 41fc820f
      python $(Build.SourcesDirectory)\tools\ci_build\build.py --config $(BuildConfig) --build_dir $(Build.BinariesDirectory) --skip_submodule_sync --build_shared_lib --test --cmake_generator "Visual Studio 16 2019"  --use_dnnl --build_wheel --enable_onnx_tests
    
     workingDirectory: '$(Build.BinariesDirectory)\$(BuildConfig)\$(BuildConfig)'
