--- conflicted
+++ resolved
@@ -328,12 +328,9 @@
       break;
     case ONNX_TENSOR_ELEMENT_DATA_TYPE_DOUBLE:
       ORT_API_RETURN_IF_ERROR(c_api_internal::CallCreateTensorImpl<double>(shape, shape_len, info, p_data, p_data_len, &tensor));
-<<<<<<< HEAD
       break;
     case ONNX_TENSOR_ELEMENT_DATA_TYPE_POSIX_DATETIME:
       ORT_API_RETURN_IF_ERROR(c_api_internal::CallCreateTensorImpl<DateTime>(shape, shape_len, info, p_data, p_data_len, &tensor));
-=======
->>>>>>> 7c87070b
       break;
     case ONNX_TENSOR_ELEMENT_DATA_TYPE_COMPLEX64:
     case ONNX_TENSOR_ELEMENT_DATA_TYPE_COMPLEX128:
@@ -401,12 +398,9 @@
       break;
     case ONNX_TENSOR_ELEMENT_DATA_TYPE_DOUBLE:
       ORT_API_RETURN_IF_ERROR(c_api_internal::CallCreateTensorImpl<double>(shape, shape_len, allocator, &tensor));
-<<<<<<< HEAD
       break;
     case ONNX_TENSOR_ELEMENT_DATA_TYPE_POSIX_DATETIME:
       ORT_API_RETURN_IF_ERROR(c_api_internal::CallCreateTensorImpl<DateTime>(shape, shape_len, allocator, &tensor));
-=======
->>>>>>> 7c87070b
       break;
     case ONNX_TENSOR_ELEMENT_DATA_TYPE_COMPLEX64:
     case ONNX_TENSOR_ELEMENT_DATA_TYPE_COMPLEX128:
@@ -1092,11 +1086,7 @@
   }
 
   auto elem_type = DataTypeImpl::GetType<TensorElemType>();
-<<<<<<< HEAD
-  st = CreateTensorImplForSeq(elem_type, tensor.Shape().GetDims().data(), tensor.Shape().NumDimensions(), out);
-=======
   OrtStatus* st = CreateTensorImplForSeq(elem_type, tensor.Shape().GetDims().data(), tensor.Shape().NumDimensions(), out);
->>>>>>> 7c87070b
   if (st) {
     return st;
   }
@@ -1152,11 +1142,8 @@
   // create OrtValue with this vector
   auto value = onnxruntime::make_unique<OrtValue>();
   auto ml_type = DataTypeImpl::GetType<TensorSeq>();
-<<<<<<< HEAD
-=======
   auto seq_ptr = onnxruntime::make_unique<TensorSeq>(dtype);
   seq_ptr->SetElements(std::move(tensors));
->>>>>>> 7c87070b
   value->Init(seq_ptr.release(),
               ml_type,
               ml_type->GetDeleteFunc());
